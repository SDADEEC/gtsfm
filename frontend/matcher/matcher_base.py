"""Base class for the M (matcher) stage of the front end.

Authors: Ayush Baid
"""
import abc
from enum import Enum
from typing import Dict, List, Tuple

import dask
import numpy as np
from dask.delayed import Delayed


class MatchingDistanceType(Enum):
    """Type of distance metric to use for matching descriptors."""
    HAMMING = 1
    EUCLIDEAN = 2


class MatcherBase(metaclass=abc.ABCMeta):
    """Base class for all matchers.

    Matchers work on a pair of descriptors and match them by their distance.
    """

    @abc.abstractmethod
    def match(self,
              descriptors_im1: np.ndarray,
              descriptors_im2: np.ndarray,
              distance_type: MatchingDistanceType =
              MatchingDistanceType.EUCLIDEAN) -> np.ndarray:
        """Match descriptor vectors.

        Output format:
        1. Each row represents a match.
        2. First column represents descriptor index from image #1.
        3. Second column represents descriptor index from image #2.
        4. Matches are sorted in descending order of the confidence (score).

        Args:
            descriptors_im1: descriptors from image #1, of shape (N1, D).
            descriptors_im2: descriptors from image #2, of shape (N2, D).
            distance_type (optional): the space to compute the distance between
                                      descriptors. Defaults to
                                      MatchingDistanceType.EUCLIDEAN.

        Returns:
            Match indices (sorted by confidence), as matrix of shape
                (N, 2), where N < min(N1, N2).
        """
        # TODO(ayush): should I define matcher on descriptors or the distance matrices.
        # TODO(ayush): how to handle deep-matchers which might require the full image as input

    def create_computation_graph(self,
<<<<<<< HEAD
                                 pair_indices: List[Tuple[int, int]],
=======
                                 image_pair_indices: List[Tuple[int, int]],
>>>>>>> 574d7557
                                 description_graph: List[Delayed],
                                 distance_type: MatchingDistanceType =
                                 MatchingDistanceType.EUCLIDEAN
                                 ) -> Dict[Tuple[int, int], Delayed]:
        """
        Generates computation graph for matched features using the detection and description graph.

        Args:
            image_pair_indices: valid pairs of images which are to be matched.
            description: list of dask tasks for descriptor generation for each image.
            distance_type (optional): the space to compute the distance between
                                      descriptors. Defaults to
                                      MatchingDistanceType.EUCLIDEAN.

        Returns:
            Delayed dask tasks for matching for input camera pairs.
        """

        graph = dict()

<<<<<<< HEAD
        for idx1, idx2 in pair_indices:
            graph[(idx1, idx2)] = dask.delayed(self.match)(
                description_graph[idx1], description_graph[idx2],
=======
        for i1, i2 in image_pair_indices:
            graph[(i1, i2)] = dask.delayed(self.match)(
                description_graph[i1],
                description_graph[i2],
>>>>>>> 574d7557
                distance_type
            )

        return graph<|MERGE_RESOLUTION|>--- conflicted
+++ resolved
@@ -52,11 +52,7 @@
         # TODO(ayush): how to handle deep-matchers which might require the full image as input
 
     def create_computation_graph(self,
-<<<<<<< HEAD
                                  pair_indices: List[Tuple[int, int]],
-=======
-                                 image_pair_indices: List[Tuple[int, int]],
->>>>>>> 574d7557
                                  description_graph: List[Delayed],
                                  distance_type: MatchingDistanceType =
                                  MatchingDistanceType.EUCLIDEAN
@@ -77,16 +73,9 @@
 
         graph = dict()
 
-<<<<<<< HEAD
         for idx1, idx2 in pair_indices:
             graph[(idx1, idx2)] = dask.delayed(self.match)(
                 description_graph[idx1], description_graph[idx2],
-=======
-        for i1, i2 in image_pair_indices:
-            graph[(i1, i2)] = dask.delayed(self.match)(
-                description_graph[i1],
-                description_graph[i2],
->>>>>>> 574d7557
                 distance_type
             )
 
