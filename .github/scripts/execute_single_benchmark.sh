--- conflicted
+++ resolved
@@ -4,146 +4,6 @@
 CONFIG_NAME=$2
 MAX_FRAME_LOOKAHEAD=$3
 IMAGE_EXTENSION=$4
-<<<<<<< HEAD
-DATASET_SRC=$5
-LOADER_NAME=$6
-MAX_RESOLUTION=$7
-SHARE_INTRINSICS=$8
-
-function retry {
-  local retries=$1
-  shift
-
-  local count=0
-  until "$@"; do # actual command execution happening here, and will continue till signal 0 (success).
-    exit=$?
-    wait=$((2 ** $count))
-    count=$(($count + 1))
-    if [ $count -lt $retries ]; then
-      echo "Retry $count/$retries exited $exit, retrying in $wait seconds..."
-      sleep $wait
-    else
-      echo "Retry $count/$retries exited $exit, no more retries left."
-      return $exit
-    fi
-  done
-  return 0
-}
-
-# The last command executed in this function is `unzip`, which will return a non-zero exit code upon failure
-function download_and_unzip_dataset_files {
-  # Prepare the download URLs.
-  if [ "$DATASET_NAME" == "skydio-8" ]; then
-    # Description: TODO
-    export GDRIVE_FILEID='1mmM1p_NpL7-pnf3iHWeWVKpsm1pcBoD5'
-    ZIP_FNAME=skydio-8.zip
-
-  elif [ "$DATASET_NAME" == "skydio-32" ]; then
-    # Description: TODO
-    export GDRIVE_FILEID='1BQ6jp0DD3D9yhTnrDoEddzlMYT0RRH68'
-    ZIP_FNAME=skydio-32.zip
-
-  elif [ "$DATASET_NAME" == "skydio-501" ]; then
-    # 501-image Crane Mast collection released by Skydio via Sketchfab
-    WGET_URL1=https://github.com/johnwlambert/gtsfm-datasets-mirror/releases/download/skydio-crane-mast-501-images/skydio-crane-mast-501-images1.tar.gz
-    WGET_URL2=https://github.com/johnwlambert/gtsfm-datasets-mirror/releases/download/skydio-crane-mast-501-images/skydio-crane-mast-501-images2.tar.gz
-    WGET_URL3=https://github.com/johnwlambert/gtsfm-datasets-mirror/releases/download/skydio-501-colmap-pseudo-gt/skydio-501-colmap-pseudo-gt.tar.gz
-
-  elif [ "$DATASET_NAME" == "notre-dame-20" ]; then
-    # Description: TODO
-    export GDRIVE_FILEID='1t_CptH7ZWdKQVW-yw56bpLS83TntNQiK'
-    ZIP_FNAME=notre-dame-20.zip
-
-  elif [ "$DATASET_NAME" == "palace-fine-arts-281" ]; then
-    # Description: TODO
-    WGET_URL1=http://vision.maths.lth.se/calledataset/fine_arts_palace/fine_arts_palace.zip
-    WGET_URL2=http://vision.maths.lth.se/calledataset/fine_arts_palace/data.mat
-    ZIP_FNAME=fine_arts_palace.zip
-
-  elif [ "$DATASET_NAME" == "2011205_rc3" ]; then
-    # Description: images captured during the Rotation Characterization 3 (RC3) phase of NASA's Dawn mission to Asteroid 4
-    #   Vesta.
-    WGET_URL1=https://www.dropbox.com/s/q02mgq1unbw068t/2011205_rc3.zip
-    WGET_URL2=https://github.com/johnwlambert/gtsfm-cache/releases/download/2011205_rc3_deep_front_end_cache/cache_rc3_deep.tar.gz
-    ZIP_FNAME=2011205_rc3.zip
-  fi
-
-  # Download the data.
-  if [ "$DATASET_SRC" == "gdrive" ]; then
-    echo "Downloading ${DATASET_NAME} from GDRIVE"
-    
-    # delete if exists (would be truncated version from earlier retry)
-    rm -f $ZIP_FNAME
-    
-    export GDRIVE_URL='https://docs.google.com/uc?export=download&id='$GDRIVE_FILEID
-    retry 10 wget --save-cookies cookies.txt $GDRIVE_URL -O- | sed -rn 's/.*confirm=([0-9A-Za-z_]+).*/\1/p' > confirm.txt
-    retry 10 wget --load-cookies cookies.txt -O ${DATASET_NAME}.zip $GDRIVE_URL'&confirm='$(<confirm.txt)
-
-  elif [ "$DATASET_SRC" == "wget" ]; then
-    echo "Downloading ${DATASET_NAME} with WGET"
-    retry 10 wget $WGET_URL1
-
-    # Check if $WGET_URL2 has been set.
-    if [ ! -z "$WGET_URL2" ]; then
-      retry 10 wget $WGET_URL2
-    fi
-    # Check if $WGET_URL3 has been set.
-    if [ ! -z "$WGET_URL3" ]; then
-      retry 10 wget $WGET_URL3
-    fi
-    echo $WGET_URL1
-    echo $WGET_URL2
-  fi
-
-  # Extract the data, configure arguments for runner.
-  if [ "$DATASET_NAME" == "door-12" ]; then
-    DATASET_ROOT=tests/data/set1_lund_door
-
-  elif [ "$DATASET_NAME" == "skydio-8" ]; then
-    IMAGES_DIR=skydio_crane_mast_8imgs_with_exif/images
-    COLMAP_FILES_DIRPATH=skydio_crane_mast_8imgs_with_exif/crane_mast_8imgs_colmap_output
-    unzip -qq skydio-8.zip
-    
-  elif [ "$DATASET_NAME" == "skydio-32" ]; then
-    COLMAP_FILES_DIRPATH=skydio-32/colmap_crane_mast_32imgs
-    IMAGES_DIR=skydio-32/images
-    unzip -qq skydio-32.zip -d skydio-32
-
-  elif [ "$DATASET_NAME" == "skydio-501" ]; then
-    tar -xvzf skydio-crane-mast-501-images1.tar.gz
-    tar -xvzf skydio-crane-mast-501-images2.tar.gz
-    tar -xvzf skydio-501-colmap-pseudo-gt.tar.gz
-    IMAGES_DIR="skydio-crane-mast-501-images"
-    mkdir $IMAGES_DIR
-    mv skydio-crane-mast-501-images1/* $IMAGES_DIR
-    mv skydio-crane-mast-501-images2/* $IMAGES_DIR
-    COLMAP_FILES_DIRPATH="skydio-501-colmap-pseudo-gt"
-
-    mkdir -p cache/detector_descriptor
-    mkdir -p cache/matcher
-    wget https://github.com/johnwlambert/gtsfm-cache/releases/download/skydio-501-lookahead50-deep-front-end-cache/skydio-501-lookahead50-deep-front-end-cache.tar.gz
-    mkdir skydio-501-cache
-    tar -xvzf skydio-501-lookahead50-deep-front-end-cache.tar.gz --directory skydio-501-cache
-    cp skydio-501-cache/cache/detector_descriptor/* cache/detector_descriptor/
-    cp skydio-501-cache/cache/matcher/* cache/matcher/
-
-  elif [ "$DATASET_NAME" == "notre-dame-20" ]; then
-    COLMAP_FILES_DIRPATH=notre-dame-20/notre-dame-20-colmap
-    IMAGES_DIR=notre-dame-20/images
-    unzip -qq notre-dame-20.zip
-
-  elif [ "$DATASET_NAME" == "palace-fine-arts-281" ]; then
-    DATASET_ROOT="palace-fine-arts-281"
-    mkdir -p palace-fine-arts-281
-    unzip -qq fine_arts_palace.zip -d palace-fine-arts-281/images
-
-  elif [ "$DATASET_NAME" == "2011205_rc3" ]; then 
-    DATASET_ROOT="2011205_rc3"
-    unzip -qq 2011205_rc3.zip
-    tar -xvzf cache_rc3_deep.tar.gz
-  fi
-}
-=======
 LOADER_NAME=$5
 MAX_RESOLUTION=$6
 SHARE_INTRINSICS=$7
@@ -168,7 +28,6 @@
   IMAGES_DIR=notre-dame-20/images
   COLMAP_FILES_DIRPATH=notre-dame-20/notre-dame-20-colmap
 fi
->>>>>>> 4557c210
 
 echo "Config: ${CONFIG_NAME}, Loader: ${LOADER_NAME}"
 echo "Max. Frame Lookahead: ${MAX_FRAME_LOOKAHEAD}, Image Extension: ${IMAGE_EXTENSION}, Max. Resolution: ${MAX_RESOLUTION}"
