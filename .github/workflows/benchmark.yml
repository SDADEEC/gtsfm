--- conflicted
+++ resolved
@@ -20,19 +20,10 @@
             [sift_front_end,             skydio-32,             32,  jpg,  gdrive,     colmap-loader,  760, true],
             [deep_front_end,             skydio-32,             32,  jpg,  gdrive,     colmap-loader,  760, true],
             # [deep_front_end,           skydio-501,            15,  jpg,  wget,       colmap-loader,  760, true],
-<<<<<<< HEAD
             [sift_front_end,             palace-fine-arts-281,  25,  jpg,  wget,       olsson-loader,  320, true],
             [deep_front_end,             notre-dame-20,         20,  jpg,  gdrive,     colmap-loader,  760, false],
             [sift_front_end_astrovision, 2011205_rc3,           65,  png,  wget,       astrovision,    1024, true],
             [deep_front_end_astrovision, 2011205_rc3,           65,  png,  wget,       astrovision,    1024, true],
-            [sift_front_end,             lettuce-18,            12,  jpg,  gdrive,     colmap-loader,  760, false],
-            [deep_front_end,             lettuce-18,            12,  jpg,  gdrive,     colmap-loader,  760, false],
-=======
-            [sift_front_end,           palace-fine-arts-281,  25,  jpg,  wget,       olsson-loader,  320, true],
-            [deep_front_end,           notre-dame-20,         20,  jpg,  gdrive,     colmap-loader,  760, false],
-            [sift_front_end_astronet,  2011205_rc3,           65,  png,  wget,       astronet,       1024, true],
-            [deep_front_end_astronet,  2011205_rc3,           65,  png,  wget,       astronet,       1024, true],
->>>>>>> 5519f39a
           ]
     defaults:
       run:
