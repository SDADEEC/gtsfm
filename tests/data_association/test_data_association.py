"""Unit test for the DataAssociation class.

Authors: Sushmita Warrier
"""
import unittest

import dask
import numpy as np
from common.keypoints import Keypoints
<<<<<<< HEAD
from gtsam import (Cal3Bundler, PinholeCameraCal3Bundler,
                   Point3, Pose3, Pose3Vector, Rot3)
=======
from gtsam import (
    Cal3Bundler,
    PinholeCameraCal3Bundler,
    Point2Vector,
    Point3,
    Pose3,
    Pose3Vector,
    Rot3,
)
>>>>>>> 7d79db32
from gtsam.utils.test_case import GtsamTestCase

from data_association.dummy_da import DummyDataAssociation


class TestDataAssociation(GtsamTestCase):
    """
    Unit tests for data association module, which maps the feature tracks to their 3D landmarks.
    """

    def setUp(self):
        """
        Set up the data association module.
        """
        super().setUp()

        self.obj = DummyDataAssociation(0.5, 2)

        # set up ground truth data for comparison

        self.dummy_matches = {
            (0, 1): np.array([[0, 2]]),
<<<<<<< HEAD
            (1, 2): np.array([[2, 3],
                              [4, 5],
                              [7, 9]]),
            (0, 2): np.array([[1, 8]])}
        self.keypoints_list = [
            Keypoints(coordinates=np.array([
                [12, 16],
                [13, 18],
                [0, 10]])),
            Keypoints(coordinates=np.array([
                [8, 2],
                [16, 14],
                [22, 23],
                [1, 6],
                [50, 50],
                [16, 12],
                [82, 121],
                [39, 60]])),
            Keypoints(coordinates=np.array([
                [1, 1],
                [8, 13],
                [40, 6],
                [82, 21],
                [1, 6],
                [12, 18],
                [15, 14],
                [25, 28],
                [7, 10],
                [14, 17]]))
        ]
=======
            (1, 2): np.array([[2, 3], [4, 5], [7, 9]]),
            (0, 2): np.array([[1, 8]]),
        }
        self.keypoints_list = [
            Keypoints(
                coordinates=np.array([[12, 16], [13, 18], [0, 10]]),
                scale=np.array([6.0, 9.0, 8.5]),
            ),
            Keypoints(
                coordinates=np.array(
                    [
                        [8, 2],
                        [16, 14],
                        [22, 23],
                        [1, 6],
                        [50, 50],
                        [16, 12],
                        [82, 121],
                        [39, 60],
                    ]
                )
            ),
            Keypoints(
                coordinates=np.array(
                    [
                        [1, 1],
                        [8, 13],
                        [40, 6],
                        [82, 21],
                        [1, 6],
                        [12, 18],
                        [15, 14],
                        [25, 28],
                        [7, 10],
                        [14, 17],
                    ]
                )
            ),
        ]
        self.malformed_matches = {
            (0, 1): np.array([[0, 2]]),
            (1, 2): np.array([[2, 3], [4, 5], [7, 9]]),
            (0, 2): np.array([[1, 8]]),
            (1, 1): np.array([[0, 3]]),
        }
>>>>>>> 7d79db32

        # Generate two poses for use in triangulation tests
        # Looking along X-axis, 1 meter above ground plane (x-y)
        upright = Rot3.Ypr(-np.pi / 2, 0.0, -np.pi / 2)
        pose1 = Pose3(upright, Point3(0, 0, 1))

        # create second camera 1 meter to the right of first camera
        pose2 = pose1.compose(Pose3(Rot3(), Point3(1, 0, 0)))

        self.poses = Pose3Vector()
        self.poses.append(pose1)
        self.poses.append(pose2)

        # landmark ~5 meters infront of camera
        self.expected_landmark = Point3(5, 0.5, 1.2)

    def test_dummy_class(self):
        """Test dummy data association class for inputs and outputs.
        Implemented for shared calibration."""
        sharedCal = Cal3Bundler(1500, 0, 0, 640, 480)
        cameras = {
            i: PinholeCameraCal3Bundler(x, sharedCal)
            for (i, x) in enumerate(self.poses)
        }

        self.obj.run(cameras, self.dummy_matches, self.keypoints_list)


if __name__ == "__main__":
    unittest.main()<|MERGE_RESOLUTION|>--- conflicted
+++ resolved
@@ -7,20 +7,14 @@
 import dask
 import numpy as np
 from common.keypoints import Keypoints
-<<<<<<< HEAD
-from gtsam import (Cal3Bundler, PinholeCameraCal3Bundler,
-                   Point3, Pose3, Pose3Vector, Rot3)
-=======
 from gtsam import (
     Cal3Bundler,
     PinholeCameraCal3Bundler,
-    Point2Vector,
     Point3,
     Pose3,
     Pose3Vector,
-    Rot3,
+    Rot3
 )
->>>>>>> 7d79db32
 from gtsam.utils.test_case import GtsamTestCase
 
 from data_association.dummy_da import DummyDataAssociation
@@ -43,7 +37,6 @@
 
         self.dummy_matches = {
             (0, 1): np.array([[0, 2]]),
-<<<<<<< HEAD
             (1, 2): np.array([[2, 3],
                               [4, 5],
                               [7, 9]]),
@@ -74,53 +67,6 @@
                 [7, 10],
                 [14, 17]]))
         ]
-=======
-            (1, 2): np.array([[2, 3], [4, 5], [7, 9]]),
-            (0, 2): np.array([[1, 8]]),
-        }
-        self.keypoints_list = [
-            Keypoints(
-                coordinates=np.array([[12, 16], [13, 18], [0, 10]]),
-                scale=np.array([6.0, 9.0, 8.5]),
-            ),
-            Keypoints(
-                coordinates=np.array(
-                    [
-                        [8, 2],
-                        [16, 14],
-                        [22, 23],
-                        [1, 6],
-                        [50, 50],
-                        [16, 12],
-                        [82, 121],
-                        [39, 60],
-                    ]
-                )
-            ),
-            Keypoints(
-                coordinates=np.array(
-                    [
-                        [1, 1],
-                        [8, 13],
-                        [40, 6],
-                        [82, 21],
-                        [1, 6],
-                        [12, 18],
-                        [15, 14],
-                        [25, 28],
-                        [7, 10],
-                        [14, 17],
-                    ]
-                )
-            ),
-        ]
-        self.malformed_matches = {
-            (0, 1): np.array([[0, 2]]),
-            (1, 2): np.array([[2, 3], [4, 5], [7, 9]]),
-            (0, 2): np.array([[1, 8]]),
-            (1, 1): np.array([[0, 3]]),
-        }
->>>>>>> 7d79db32
 
         # Generate two poses for use in triangulation tests
         # Looking along X-axis, 1 meter above ground plane (x-y)
