"""Translation averaging using 1DSFM.

This algorithm was proposed in `Robust Global Translations with 1DSFM' and is implemented by wrapping GTSAM's classes.

References:
- https://research.cs.cornell.edu/1dsfm/
- https://github.com/borglab/gtsam/blob/develop/gtsam/sfm/MFAS.h
- https://github.com/borglab/gtsam/blob/develop/gtsam/sfm/TranslationRecovery.h
- https://github.com/borglab/gtsam/blob/develop/python/gtsam/examples/TranslationAveragingExample.py

Authors: Jing Wu, Ayush Baid, Akshay Krishnan
"""
from collections import defaultdict
from enum import Enum
from typing import DefaultDict, Dict, List, Optional, Set, Tuple

import gtsam
import numpy as np
from gtsam import (
    MFAS,
<<<<<<< HEAD
=======
    BinaryMeasurementPoint3,
    BinaryMeasurementsPoint3,
>>>>>>> 63318b3c
    BinaryMeasurementsUnit3,
    BinaryMeasurementUnit3,
    Point3,
    Pose3,
    Rot3,
<<<<<<< HEAD
    symbol_shorthand,
    TranslationRecovery,
    Unit3,
)

import gtsfm.common.types as gtsfm_types
=======
    TranslationRecovery,
    Unit3,
)
from scipy import stats

import gtsfm.utils.coordinate_conversions as conversion_utils
>>>>>>> 63318b3c
import gtsfm.utils.geometry_comparisons as comp_utils
import gtsfm.utils.logger as logger_utils
import gtsfm.utils.metrics as metrics_utils
import gtsfm.utils.sampling as sampling_utils
from gtsfm.averaging.translation.translation_averaging_base import TranslationAveragingBase
from gtsfm.common.pose_prior import PosePrior
from gtsfm.common.sfm_track import SfmTrack2d
from gtsfm.evaluation.metrics import GtsfmMetric, GtsfmMetricsGroup

# Hyperparameters for 1D-SFM
# maximum number of times 1dsfm will project the Unit3's to a 1d subspace for outlier rejection
MAX_PROJECTION_DIRECTIONS = 2000
OUTLIER_WEIGHT_THRESHOLD = 0.125

NOISE_MODEL_DIMENSION = 3  # chordal distances on Unit3
NOISE_MODEL_SIGMA = 0.01
HUBER_LOSS_K = 1.345  # default value from GTSAM

MAX_INLIER_MEASUREMENT_ERROR_DEG = 5.0

TRACKS_TO_CAMERAS_RATIO = 20

logger = logger_utils.get_logger()

C = symbol_shorthand.A
L = symbol_shorthand.B

RelativeDirectionsDict = Dict[Tuple[int, int], Unit3]


class TranslationAveraging1DSFM(TranslationAveragingBase):
    """1D-SFM translation averaging with outlier rejection."""

    class ProjectionSamplingMethod(str, Enum):
        """Used to select how the projection directions in 1DSfM are sampled."""

        # The string values for enums enable using them in the config.

        # Randomly choose projection directions from input measurements.
        SAMPLE_INPUT_MEASUREMENTS = "SAMPLE_INPUT_MEASUREMENTS"
        # Fit a Gaussian density to input measurements and sample from it.
        SAMPLE_WITH_INPUT_DENSITY = "SAMPLE_WITH_INPUT_DENSITY"
        # Uniformly sample 3D directions at random.
        SAMPLE_WITH_UNIFORM_DENSITY = "SAMPLE_WITH_UNIFORM_DENSITY"

    def __init__(
        self,
        robust_measurement_noise: bool = True,
        reject_outliers: bool = True,
        projection_sampling_method: ProjectionSamplingMethod = ProjectionSamplingMethod.SAMPLE_WITH_UNIFORM_DENSITY,
<<<<<<< HEAD
        use_tracks_for_averaging: bool = True,
=======
        
>>>>>>> 63318b3c
    ) -> None:
        """Initializes the 1DSFM averaging instance.

        Args:
            robust_measurement_noise: Whether to use a robust noise model for the measurements, defaults to true.
            reject_outliers: whether to perform outlier rejection with MFAS algorithm (default True).
            projection_sampling_method: ProjectionSamplingMethod to be used for directions to run 1DSfM.
        """
        super().__init__(robust_measurement_noise)

        self._max_1dsfm_projection_directions = MAX_PROJECTION_DIRECTIONS
        self._outlier_weight_threshold = OUTLIER_WEIGHT_THRESHOLD
        self._reject_outliers = reject_outliers
        self._projection_sampling_method = projection_sampling_method
        self._use_tracks_for_averaging = use_tracks_for_averaging

    def __sample_projection_directions(
        self,
        w_i2Ui1_list: List[Unit3],
    ) -> List[Unit3]:
        """Samples projection directions for 1DSfM based on the provided sampling method.

        Args:
<<<<<<< HEAD
            w_i2Ui1_list: List of unit translations to be used for biasing sampling.
            Used only if the sampling method is SAMPLE_INPUT_MEASUREMENTS or SAMPLE_WitH_INPUT_DENSITY.
=======
            w_i2Ui1_measurements: Unit translation measurements which are input to 1DSfM.
>>>>>>> 63318b3c

        Returns:
            List of sampled Unit3 projection directions.
        """
        num_measurements = len(w_i2Ui1_list)

        if self._projection_sampling_method == self.ProjectionSamplingMethod.SAMPLE_INPUT_MEASUREMENTS:
            num_samples = min(num_measurements, self._max_1dsfm_projection_directions)
            sampled_indices = np.random.choice(num_measurements, num_samples, replace=False)
            projections = [w_i2Ui1_list[idx] for idx in sampled_indices]
        elif self._projection_sampling_method == self.ProjectionSamplingMethod.SAMPLE_WITH_INPUT_DENSITY:
            projections = sampling_utils.sample_kde_directions(
                w_i2Ui1_list, num_samples=self._max_1dsfm_projection_directions
            )
        elif self._projection_sampling_method == self.ProjectionSamplingMethod.SAMPLE_WITH_UNIFORM_DENSITY:
            projections = sampling_utils.sample_random_directions(num_samples=self._max_1dsfm_projection_directions)
        else:
            raise ValueError("Unsupported sampling method!")

        return projections

<<<<<<< HEAD
    def _binary_measurements_from_dict(
=======
    def __compute_inlier_mask(
>>>>>>> 63318b3c
        self,
        w_i2Ui1_dict: RelativeDirectionsDict,
        w_i2Ui1_dict_tracks: RelativeDirectionsDict,
        noise_model: gtsam.noiseModel,
    ) -> BinaryMeasurementsUnit3:
        """Gets a list of BinaryMeasurementUnit3 by combining measurements in w_i2Ui1_dict and w_i2Ui1_dict_tracks.

        Args:
            w_i2Ui1_dict: Dictionary of Unit3 relative translations between cameras.
            w_i2Ui1_dict_tracks: Dictionary of Unit3 relative translations between cameras and landmarks.
            noise_model: Noise model to use for the measurements.

        Returns:
            List of binary measurements.
        """
        w_i2Ui1_measurements = BinaryMeasurementsUnit3()
        for (i1, i2), w_i2Ui1 in w_i2Ui1_dict.items():
            w_i2Ui1_measurements.append(BinaryMeasurementUnit3(C(i2), C(i1), w_i2Ui1, noise_model))
        for (track_id, cam_id), w_i2Ui1 in w_i2Ui1_dict_tracks.items():
            w_i2Ui1_measurements.append(BinaryMeasurementUnit3(C(cam_id), L(track_id), w_i2Ui1, noise_model))

        return w_i2Ui1_measurements

    def _binary_measurements_from_priors(
        self, i2Ti1_priors: Dict[Tuple[int, int], PosePrior], wRi_list: List[Rot3]
    ) -> gtsam.BinaryMeasurementsPoint3:
        """Converts the priors from relative Pose3 priors to relative Point3 measurements in world frame.

        Args:
            i2Ti1_priors: Relative pose priors between cameras, could be a hard or soft prior.
            wRi_list: Absolute rotation estimates from rotation averaging.

        Returns:
            gtsam.BinaryMeasurementsPoint3 containing Point3 priors in world frame.
        """

        def get_prior_in_world_frame(i2, i2Ti1_prior):
            return wRi_list[i2].rotate(i2Ti1_prior.value.translation())

        w_i1ti2_prior_measurements = gtsam.BinaryMeasurementsPoint3()
        if len(i2Ti1_priors) == 0:
            return w_i1ti2_prior_measurements

        # TODO(akshay-krishnan): Use the translation covariance, transform to world frame.
        # noise_model = gtsam.noiseModel.Gaussian.Covariance(i2Ti1_prior.covariance)
        # TODO(akshay-krishnan): use robust noise model for priors?
        noise_model = gtsam.noiseModel.Isotropic.Sigma(3, 1e-2)
        for (i1, i2), i2Ti1_prior in i2Ti1_priors.items():
            w_i1ti2_prior_measurements.append(
                gtsam.BinaryMeasurementPoint3(
                    C(i2),
                    C(i1),
                    get_prior_in_world_frame(i2, i2Ti1_prior),
                    noise_model,
                )
            )
        return w_i1ti2_prior_measurements

    def compute_inliers(
        self,
        w_i2Ui1_dict: RelativeDirectionsDict,
        w_i2Ui1_dict_tracks: RelativeDirectionsDict,
    ) -> Tuple[RelativeDirectionsDict, RelativeDirectionsDict, Set[int]]:
        """Perform inlier detection for the relative direction measurements.

        Args:
            w_i2Ui1_dict: Dictionary of Unit3 relative translations between cameras.
            w_i2Ui1_dict_tracks: Dictionary of Unit3 relative translations between cameras and landmarks.

        Returns:
            Set of indices (i1, i2) which are inliers.
        """
<<<<<<< HEAD

        # Sample directions for projection
        combined_measurements = list(w_i2Ui1_dict.values()) + list(w_i2Ui1_dict_tracks.values())
        projection_directions = self.__sample_projection_directions(combined_measurements)

        # Convert to measurements - indexes to symbols.
        dummy_noise_model = gtsam.noiseModel.Isotropic.Sigma(3, 1e-2)  # MFAS does not use this.
        w_i2Ui1_measurements = self._binary_measurements_from_dict(w_i2Ui1_dict, w_i2Ui1_dict_tracks, dummy_noise_model)

        # compute outlier weights using MFAS
=======
        # Sample projection directions for 1DSfM.
        projection_directions = self.__sample_projection_directions(w_i2Ui1_measurements)

        # Compute outlier weights using MFAS.
        outlier_weights: List[Dict[Tuple[int, int], float]] = []
>>>>>>> 63318b3c
        # TODO(ayush): parallelize this step.
        outlier_weights: List[Dict[Tuple[int, int], float]] = []
        for direction in projection_directions:
            mfas_instance = MFAS(w_i2Ui1_measurements, direction)
            outlier_weights.append(mfas_instance.computeOutlierWeights())
        logger.debug("Computed outlier weights using MFAS.")

        # Compute average outlier weight.
        outlier_weights_sum: DefaultDict[Tuple[int, int], float] = defaultdict(float)
        inliers = set()
        for outlier_weight_dict in outlier_weights:
            for w_i2Ui1 in w_i2Ui1_measurements:
                i2, i1 = w_i2Ui1.key1(), w_i2Ui1.key2()
                outlier_weights_sum[(i2, i1)] += outlier_weight_dict[(i2, i1)]
        for (i2, i1) in outlier_weights_sum:
            if outlier_weights_sum[(i2, i1)] / len(projection_directions) < OUTLIER_WEIGHT_THRESHOLD:
                inliers.add((i1, i2))

<<<<<<< HEAD
        # Filter outliers, index back from symbol to int.
        inlier_w_i2Ui1_dict = {}
        inlier_w_i2Ui1_dict_tracks = {}
        inlier_cameras: Set[int] = set()
        for (i1, i2) in w_i2Ui1_dict:
            if (C(i1), C(i2)) in inlier_idxs:
                inlier_w_i2Ui1_dict[(i1, i2)] = w_i2Ui1_dict[(i1, i2)]
                inlier_cameras.add(i1)
                inlier_cameras.add(i2)

        for (track_id, cam_id) in w_i2Ui1_dict_tracks:
            if (L(track_id), C(cam_id)) in inlier_idxs and cam_id in inlier_cameras:
                inlier_w_i2Ui1_dict_tracks[(track_id, cam_id)] = w_i2Ui1_dict_tracks[(track_id, cam_id)]

        return inlier_w_i2Ui1_dict, inlier_w_i2Ui1_dict_tracks, inlier_cameras

    def __get_initial_values(self, wTi_initial: List[Optional[PosePrior]]) -> gtsam.Values:
        """Converts translations from a list of absolute poses to gtsam.Values for initialization.

        Args:
            wTi_initial: List of absolute poses.

        Returns:
            gtsam.Values containing initial translations (uses symbols for camera index).
        """
        initial = gtsam.Values()
        for i, wTi in enumerate(wTi_initial):
            if wTi is not None:
                initial.insertPoint3(C(i), wTi.value.translation())
        return initial
=======
        return inliers
>>>>>>> 63318b3c

    def _select_tracks_for_averaging(
        self,
<<<<<<< HEAD
        tracks: List[SfmTrack2d],
        valid_cameras: Set[int],
        intrinsics: List[Optional[gtsfm_types.CALIBRATION_TYPE]],
        tracks_to_cameras_ratio: float = TRACKS_TO_CAMERAS_RATIO,
    ) -> List[SfmTrack2d]:
        """Removes bad tracks and returns the longest ones from the rest based on tracks_to_cameras_ratio.

        Bad tracks are those that have fewer than 3 measurements from valid_cameras.
        Sorts the remaining tracks in descending order by number of measurements, and returns as many tracks
        as tracks_to_cameras_ratio * number of valid cameras.

        Args:
            tracks: List of all input tracks.
            valid_cameras: Set of valid camera indices (these have direction measurements and valid rotations).
            intrinsics: List of camera intrinsics.
            tracks_to_cameras_ratio: Ratio of tracks to cameras to use for averaging.

        Returns:
            List of tracks to use for averaging.
        """
        max_tracks = int(len(valid_cameras) * tracks_to_cameras_ratio)
        filtered_tracks = []
        valid_cameras_with_intrinsics = set([c for c in valid_cameras if intrinsics[c] is not None])
        for track in tracks:
            valid_cameras_track = track.select_for_cameras(camera_idxs=valid_cameras_with_intrinsics)
            if valid_cameras_track.number_measurements() < 3:
                continue
            filtered_tracks.append(valid_cameras_track)
        return sorted(filtered_tracks, key=lambda track: track.number_measurements(), reverse=True)[:max_tracks]

    def _get_landmark_directions(
        self,
        tracks_2d: List[SfmTrack2d],
        intrinsics: List[Optional[gtsfm_types.CALIBRATION_TYPE]],
        wRi_list: List[Optional[Rot3]],
    ) -> RelativeDirectionsDict:
        """Computes the camera to landmark directions for each track, in world frame.

        Args:
            tracks_2d: 2d tracks in each image, assuming that all measurements in all tracks are for valid cameras.
            intrinsics: camera intrinsics for each camera.
            wRi_list: camera rotations in world frame.

        Returns:
            Dictionary of unit directions from camera to track in world frame indexed by (track_id, camera_id).
        """
        landmark_directions = {}
        for track_id, track in enumerate(tracks_2d):
            for j in range(track.number_measurements()):
                measurement = track.measurement(j)
                cam_idx = measurement.i
=======
        i2Ti1_priors: Dict[Tuple[int, int], PosePrior],
        wRi_list: List[Optional[Rot3]],
    ) -> BinaryMeasurementsPoint3:
        """Converts the priors from relative Pose3 priors to relative Point3 priors in world frame.

        Args:
            i2Ti1_priors: Relative pose priors between cameras, could be a hard or soft prior.
            wRi_list: Absolute rotation estimates from rotation averaging.

        Returns:
            BinaryMeasurementsPoint3 containing Point3 priors in world frame.
        """
        if len(i2Ti1_priors) == 0:
            return gtsam.BinaryMeasurementsPoint3()
>>>>>>> 63318b3c

                if intrinsics[cam_idx] is None or wRi_list[cam_idx] is None:
                    raise ValueError("Camera intrinsics or rotation cannot be None for input track measurements")

                measurement_xy = intrinsics[cam_idx].calibrate(measurement.uv)
                measurement_homog = Point3(measurement_xy[0], measurement_xy[1], 1.0)
                w_cam_U_track = Unit3(wRi_list[cam_idx].rotate(Unit3(measurement_homog).point3()))

<<<<<<< HEAD
                landmark_directions[(track_id, cam_idx)] = w_cam_U_track  # w_i2Ui1 here
        return landmark_directions
=======
        for (i1, i2), i2Ti1_prior in i2Ti1_priors.items():
            # TODO(akshay-krishnan): Use the translation covariance, transform to world frame.
            # noise_model = gtsam.noiseModel.Gaussian.Covariance(i2Ti1_prior.covariance)
            noise_model = gtsam.noiseModel.Isotropic.Sigma(3, 1e-2)
            w_i2ti1_priors.append(
                BinaryMeasurementPoint3(
                    i2,
                    i1,
                    get_prior_in_world_frame(i2, i2Ti1_prior),
                    noise_model,
                )
            )
        return w_i2ti1_priors
>>>>>>> 63318b3c

    def __run_averaging(
        self,
        num_images: int,
        w_i2Ui1_dict: RelativeDirectionsDict,
        w_i2Ui1_dict_tracks: RelativeDirectionsDict,
        wRi_list,
        relative_pose_priors,
        absolute_pose_priors,
        scale_factor,
    ):
        """Runs the averaging algorithm.

        Args:
            w_i2Ui1_dict: Relative translations between cameras in world frame.
            wTi_initial: Initial translations for each camera in world frame.

        Returns:
            List of camera poses in world frame.
        """
        logger.info(
            "Using {} track measurements and {} camera measurements".format(len(w_i2Ui1_dict_tracks), len(w_i2Ui1_dict))
        )

        noise_model = gtsam.noiseModel.Isotropic.Sigma(NOISE_MODEL_DIMENSION, NOISE_MODEL_SIGMA)
        if self._robust_measurement_noise:
            huber_loss = gtsam.noiseModel.mEstimator.Huber.Create(HUBER_LOSS_K)
            noise_model = gtsam.noiseModel.Robust.Create(huber_loss, noise_model)

        w_i2Ui1_measurements = self._binary_measurements_from_dict(w_i2Ui1_dict, w_i2Ui1_dict_tracks, noise_model)

        # Run the optimizer
        # TODO(akshay-krishnan): remove once latest gtsam pip wheels updated.
        try:
            algorithm = TranslationRecovery()
            if len(relative_pose_priors) > 0:
                # scale is ignored here.
                w_i2ti1_priors = self._binary_measurements_from_priors(relative_pose_priors, wRi_list)
                wti_initial = self.__get_initial_values(absolute_pose_priors)
                wti_values = algorithm.run(w_i2Ui1_measurements, 0.0, w_i2ti1_priors, wti_initial)
            else:
                wti_values = algorithm.run(w_i2Ui1_measurements, scale_factor)
        except TypeError as e:
            logger.error("TypeError: {}".format(str(e)))
            algorithm = TranslationRecovery(w_i2Ui1_measurements)
            wti_values = algorithm.run(scale_factor)

        # transforming the result to the list of Point3
        wti_list: List[Optional[Point3]] = [None] * num_images
        for i in range(num_images):
            if wRi_list[i] is not None and wti_values.exists(C(i)):
                wti_list[i] = wti_values.atPoint3(C(i))
        return wti_list

    # TODO(ayushbaid): Change wTi_initial to Pose3.
    def run_translation_averaging(
        self,
        num_images: int,
        i2Ui1_dict: Dict[Tuple[int, int], Optional[Unit3]],
        wRi_list: List[Optional[Rot3]],
        tracks_2d: List[SfmTrack2d] = [],
        intrinsics: List[Optional[gtsfm_types.CALIBRATION_TYPE]] = [],
        absolute_pose_priors: List[Optional[PosePrior]] = [],
        i2Ti1_priors: Dict[Tuple[int, int], PosePrior] = {},
        scale_factor: float = 1.0,
        gt_wTi_list: Optional[List[Optional[Pose3]]] = None,
    ) -> Tuple[List[Optional[Pose3]], Optional[GtsfmMetricsGroup]]:
        """Run the translation averaging.

        Args:
            num_images: number of camera poses.
            i2Ui1_dict: relative unit-translation as dictionary (i1, i2): i2Ui1
            wRi_list: global rotations for each camera pose in the world coordinates.
            absolute_pose_priors: priors on the camera poses (not delayed).
            i2Ti1_priors: priors on the pose between camera pairs (not delayed) as (i1, i2): i2Ti1.
            scale_factor: non-negative global scaling factor.
            gt_wTi_list: ground truth poses for computing metrics.

        Returns:
            Global translation wti for each camera pose. The number of entries in the list is `num_images`. The list
                may contain `None` where the global translations could not be computed (either underconstrained system
                or ill-constrained system).
            A GtsfmMetricsGroup of 1DSfM metrics.
        """
<<<<<<< HEAD
        logger.info("Running translation averaging on {} unit translations".format(len(i2Ui1_dict)))

        w_i2Ui1_dict, valid_cameras = get_valid_measurements_in_world_frame(i2Ui1_dict, wRi_list)

        if self._use_tracks_for_averaging:
            if len(tracks_2d) == 0:
                logger.info("No tracks provided for translation averaging. Falling back to camera unit translations.")
                w_i2Ui1_dict_tracks = {}
            elif len(intrinsics) != len(wRi_list):
                raise ValueError("Number of intrinsics must match number of rotations")
=======
        logger.info("Running translation averaging on %d unit translations", len(i2Ui1_dict))
        noise_model = gtsam.noiseModel.Isotropic.Sigma(NOISE_MODEL_DIMENSION, NOISE_MODEL_SIGMA)
        if self._robust_measurement_noise:
            huber_loss = gtsam.noiseModel.mEstimator.Huber.Create(HUBER_LOSS_K)
            noise_model = gtsam.noiseModel.Robust.Create(huber_loss, noise_model)

        w_i2Ui1_measurements = cast_to_measurements_variable_in_global_coordinate_frame(
            i2Ui1_dict, wRi_list, noise_model
        )
        logger.debug("Created measurements in global frame.")
        # Possibly perform (slow!) outlier rejection with Minimum Feedback Arc Set algorithm.
        if self._reject_outliers:
            inliers: Set[Tuple[int, int]] = self.__compute_inlier_mask(w_i2Ui1_measurements)
    
            w_i2Ui1_inlier_measurements = BinaryMeasurementsUnit3()
            for idx in range(len(w_i2Ui1_measurements)):
                # key1 is i2 and key2 is i1 above.
                w_i2Ui1 = w_i2Ui1_measurements[idx]
                i1 = w_i2Ui1.key2()
                i2 = w_i2Ui1.key1()
                if (i1, i2) in inliers:
                    w_i2Ui1_inlier_measurements.append(w_i2Ui1)
        else:
            inliers = set(i2Ui1_dict.keys())

        # Run the optimizer
        # TODO(akshay-krishnan): remove once latest gtsam pip wheels updated.
        try:
            algorithm = TranslationRecovery()
            w_i2ti1_priors = self._get_prior_measurements_in_world_frame(i2Ti1_priors, wRi_list)
            wti_initial = self.__get_initial_values(absolute_pose_priors)
            if len(w_i2ti1_priors) > 0:
                # scale is ignored here.
                wti_values = algorithm.run(w_i2Ui1_inlier_measurements, 0.0, w_i2ti1_priors, wti_initial)
>>>>>>> 63318b3c
            else:
                selected_tracks = self._select_tracks_for_averaging(tracks_2d, valid_cameras, intrinsics)
                w_i2Ui1_dict_tracks = self._get_landmark_directions(selected_tracks, intrinsics, wRi_list)
        else:
            w_i2Ui1_dict_tracks = {}

<<<<<<< HEAD
        w_i2Ui1_dict_inliers, w_i2Ui1_dict_tracks_inliers, inlier_cameras = self.compute_inliers(
            w_i2Ui1_dict, w_i2Ui1_dict_tracks
        )

        wti_list = self.__run_averaging(
            num_images,
            w_i2Ui1_dict_inliers,
            w_i2Ui1_dict_tracks_inliers,
            wRi_list,
            relative_pose_priors,
            absolute_pose_priors,
            scale_factor,
        )

        # Compute the metrics.
        if gt_wTi_list is not None:
            ta_metrics = compute_metrics(set(w_i2Ui1_dict_inliers.keys()), i2Ui1_dict, wRi_list, wti_list, gt_wTi_list)
=======
        # Transform the result to a list of Point3.
        wti_list = [
            wti_values.atPoint3(i) if wRi_list[i] is not None and wti_values.exists(i) else None
            for i in range(num_images)
        ]
        # Combine estimated global rotations and global translations to Pose(3) objects.
        wTi_list = [
            Pose3(wRi, wti) if wRi is not None and wti is not None else None for wRi, wti in zip(wRi_list, wti_list)
        ]

        # Compute the metrics.
        if gt_wTi_list is not None:
            ta_metrics = _compute_metrics(inliers, i2Ui1_dict, wRi_list, wti_list, gt_wTi_list)
>>>>>>> 63318b3c
        else:
            ta_metrics = None

        num_translations = sum([1 for wti in wti_list if wti is not None])
        logger.info("Estimated %d translations out of %d images.", num_translations, num_images)
        return wTi_list, ta_metrics


def get_measurement_angle_errors(
    i1_i2_pairs: Set[Tuple[int, int]],
    i2Ui1_measurements: RelativeDirectionsDict,
    gt_i2Ui1_measurements: RelativeDirectionsDict,
) -> List[float]:
    """Returns a list of the angle between i2Ui1_measurements and gt_i2Ui1_measurements for every
    (i1, i2) in i1_i2_pairs.

    Args:
        i1_i2_pairs: List of (i1, i2) tuples for which the angles must be computed.
        i2Ui1_measurements: Measured translation direction of i1 WRT i2.
        gt_i2Ui1_measurements: Ground truth translation direction of i1 WRT i2.

    Returns:
        List of angles between the measured and ground truth translation directions.
    """
    errors: List[float] = []
    for (i1, i2) in i1_i2_pairs:
        if (i1, i2) in i2Ui1_measurements and (i1, i2) in gt_i2Ui1_measurements:
            error = comp_utils.compute_relative_unit_translation_angle(
                i2Ui1_measurements[(i1, i2)], gt_i2Ui1_measurements[(i1, i2)]
            )
            if error is None:
                raise ValueError("Unexpected None when computnig relative translation angle metric.")
            errors.append(error)
    return errors


def compute_metrics(
    inlier_i1_i2_pairs: Set[Tuple[int, int]],
    i2Ui1_dict: Dict[Tuple[int, int], Optional[Unit3]],
    wRi_list: List[Optional[Rot3]],
    wti_list: List[Optional[Point3]],
    gt_wTi_list: List[Optional[Pose3]],
) -> GtsfmMetricsGroup:
    """Computes the translation averaging metrics as a metrics group.
    Args:
        inlier_i1_i2_pairs: List of inlier camera pair indices.
        i2Ui1_dict: Translation directions between camera pairs (inputs to translation averaging).
        wRi_list: Estimated camera rotations from rotation averaging.
        wti_list: Estimated camera translations from translation averaging.
        gt_wTi_list: List of ground truth camera poses.
    Returns:
        Translation averaging metrics as a metrics group. Includes the following metrics:
        - Number of inlier, outlier and total measurements.
        - Distribution of translation direction angles for inlier measurements.
        - Distribution of translation direction angle for outlier measurements.
    """
    # Get ground truth translation directions for the measurements.
    gt_i2Ui1_dict = metrics_utils.get_twoview_translation_directions(gt_wTi_list)
    outlier_i1_i2_pairs = (
        set([pair_idx for pair_idx, val in i2Ui1_dict.items() if val is not None]) - inlier_i1_i2_pairs
    )

    # Angle between i2Ui1 measurement and GT i2Ui1 measurement for inliers and outliers.
    inlier_angular_errors = get_measurement_angle_errors(inlier_i1_i2_pairs, i2Ui1_dict, gt_i2Ui1_dict)
    outlier_angular_errors = get_measurement_angle_errors(outlier_i1_i2_pairs, i2Ui1_dict, gt_i2Ui1_dict)
    precision, recall = metrics_utils.get_precision_recall_from_errors(
        inlier_angular_errors, outlier_angular_errors, MAX_INLIER_MEASUREMENT_ERROR_DEG
    )

    measured_gt_i2Ui1_dict = {}
    for (i1, i2) in set.union(inlier_i1_i2_pairs, outlier_i1_i2_pairs):
        measured_gt_i2Ui1_dict[(i1, i2)] = gt_i2Ui1_dict[(i1, i2)]

    # Compute estimated poses after the averaging step and align them to ground truth.
    wTi_list: List[Optional[Pose3]] = []
    for (wRi, wti) in zip(wRi_list, wti_list):
        if wRi is None or wti is None:
            wTi_list.append(None)
        else:
            wTi_list.append(Pose3(wRi, wti))
    wTi_aligned_list, _ = comp_utils.align_poses_sim3_ignore_missing(gt_wTi_list, wTi_list)
    wti_aligned_list = [wTi.translation() if wTi is not None else None for wTi in wTi_aligned_list]
    gt_wti_list = [gt_wTi.translation() if gt_wTi is not None else None for gt_wTi in gt_wTi_list]

    num_total_measurements = len(inlier_i1_i2_pairs) + len(outlier_i1_i2_pairs)
    threshold_suffix = str(int(MAX_INLIER_MEASUREMENT_ERROR_DEG)) + "_deg"
    ta_metrics = [
        GtsfmMetric("num_total_1dsfm_measurements", num_total_measurements),
        GtsfmMetric("num_inlier_1dsfm_measurements", len(inlier_i1_i2_pairs)),
        GtsfmMetric("num_outlier_1dsfm_measurements", len(outlier_i1_i2_pairs)),
        GtsfmMetric("1dsfm_precision_" + threshold_suffix, precision),
        GtsfmMetric("1dsfm_recall_" + threshold_suffix, recall),
        GtsfmMetric("num_translations_estimated", len([wti for wti in wti_list if wti is not None])),
        GtsfmMetric("1dsfm_inlier_angular_errors_deg", inlier_angular_errors),
        GtsfmMetric("1dsfm_outlier_angular_errors_deg", outlier_angular_errors),
        metrics_utils.compute_translation_angle_metric(measured_gt_i2Ui1_dict, wTi_aligned_list),
        metrics_utils.compute_translation_distance_metric(wti_aligned_list, gt_wti_list),
    ]

    return GtsfmMetricsGroup("translation_averaging_metrics", ta_metrics)


def get_valid_measurements_in_world_frame(
    i2Ui1_dict: Dict[Tuple[int, int], Optional[Unit3]], wRi_list: List[Optional[Rot3]]
) -> Tuple[RelativeDirectionsDict, Set[int]]:
    """Returns measurements for which both cameras have valid rotations, transformed to the world frame.

    Args:
        i2Ui1_dict: Relative translation directions between camera pairs.
        wRi_list: List of estimated camera rotations.

    Returns:
        Tuple of:
            Relative translation directions between camera pairs, in world frame.
            Set of camera indices for which we have valid rotations and measurements.
    """

    w_i2Ui1_dict = {}
    valid_cameras: Set[int] = set()
    for (i1, i2), i2Ui1 in i2Ui1_dict.items():
        wRi2 = wRi_list[i2]
        if i2Ui1 is not None and wRi2 is not None:
            w_i2Ui1_dict[(i1, i2)] = Unit3(wRi2.rotate(i2Ui1.point3()))
            valid_cameras.add(i1)
            valid_cameras.add(i2)
        # should we retain a None in the dict?
    return w_i2Ui1_dict, valid_cameras<|MERGE_RESOLUTION|>--- conflicted
+++ resolved
@@ -17,32 +17,20 @@
 import gtsam
 import numpy as np
 from gtsam import (
-    MFAS,
-<<<<<<< HEAD
-=======
+    BinaryMeasurementsPoint3,
     BinaryMeasurementPoint3,
-    BinaryMeasurementsPoint3,
->>>>>>> 63318b3c
     BinaryMeasurementsUnit3,
     BinaryMeasurementUnit3,
+    MFAS,
     Point3,
     Pose3,
     Rot3,
-<<<<<<< HEAD
     symbol_shorthand,
     TranslationRecovery,
     Unit3,
 )
 
 import gtsfm.common.types as gtsfm_types
-=======
-    TranslationRecovery,
-    Unit3,
-)
-from scipy import stats
-
-import gtsfm.utils.coordinate_conversions as conversion_utils
->>>>>>> 63318b3c
 import gtsfm.utils.geometry_comparisons as comp_utils
 import gtsfm.utils.logger as logger_utils
 import gtsfm.utils.metrics as metrics_utils
@@ -91,13 +79,9 @@
     def __init__(
         self,
         robust_measurement_noise: bool = True,
+        use_tracks_for_averaging: bool = True,
         reject_outliers: bool = True,
         projection_sampling_method: ProjectionSamplingMethod = ProjectionSamplingMethod.SAMPLE_WITH_UNIFORM_DENSITY,
-<<<<<<< HEAD
-        use_tracks_for_averaging: bool = True,
-=======
-        
->>>>>>> 63318b3c
     ) -> None:
         """Initializes the 1DSFM averaging instance.
 
@@ -121,12 +105,8 @@
         """Samples projection directions for 1DSfM based on the provided sampling method.
 
         Args:
-<<<<<<< HEAD
             w_i2Ui1_list: List of unit translations to be used for biasing sampling.
             Used only if the sampling method is SAMPLE_INPUT_MEASUREMENTS or SAMPLE_WitH_INPUT_DENSITY.
-=======
-            w_i2Ui1_measurements: Unit translation measurements which are input to 1DSfM.
->>>>>>> 63318b3c
 
         Returns:
             List of sampled Unit3 projection directions.
@@ -148,11 +128,7 @@
 
         return projections
 
-<<<<<<< HEAD
     def _binary_measurements_from_dict(
-=======
-    def __compute_inlier_mask(
->>>>>>> 63318b3c
         self,
         w_i2Ui1_dict: RelativeDirectionsDict,
         w_i2Ui1_dict_tracks: RelativeDirectionsDict,
@@ -168,17 +144,17 @@
         Returns:
             List of binary measurements.
         """
-        w_i2Ui1_measurements = BinaryMeasurementsUnit3()
+        w_i1Ui2_measurements = BinaryMeasurementsUnit3()
         for (i1, i2), w_i2Ui1 in w_i2Ui1_dict.items():
-            w_i2Ui1_measurements.append(BinaryMeasurementUnit3(C(i2), C(i1), w_i2Ui1, noise_model))
+            w_i1Ui2_measurements.append(BinaryMeasurementUnit3(C(i2), C(i1), w_i2Ui1, noise_model))
         for (track_id, cam_id), w_i2Ui1 in w_i2Ui1_dict_tracks.items():
-            w_i2Ui1_measurements.append(BinaryMeasurementUnit3(C(cam_id), L(track_id), w_i2Ui1, noise_model))
-
-        return w_i2Ui1_measurements
+            w_i1Ui2_measurements.append(BinaryMeasurementUnit3(C(cam_id), L(track_id), w_i2Ui1, noise_model))
+
+        return w_i1Ui2_measurements
 
     def _binary_measurements_from_priors(
         self, i2Ti1_priors: Dict[Tuple[int, int], PosePrior], wRi_list: List[Rot3]
-    ) -> gtsam.BinaryMeasurementsPoint3:
+    ) -> BinaryMeasurementsPoint3:
         """Converts the priors from relative Pose3 priors to relative Point3 measurements in world frame.
 
         Args:
@@ -186,13 +162,13 @@
             wRi_list: Absolute rotation estimates from rotation averaging.
 
         Returns:
-            gtsam.BinaryMeasurementsPoint3 containing Point3 priors in world frame.
+            BinaryMeasurementsPoint3 containing Point3 priors in world frame.
         """
 
         def get_prior_in_world_frame(i2, i2Ti1_prior):
             return wRi_list[i2].rotate(i2Ti1_prior.value.translation())
 
-        w_i1ti2_prior_measurements = gtsam.BinaryMeasurementsPoint3()
+        w_i1ti2_prior_measurements = BinaryMeasurementsPoint3()
         if len(i2Ti1_priors) == 0:
             return w_i1ti2_prior_measurements
 
@@ -202,7 +178,7 @@
         noise_model = gtsam.noiseModel.Isotropic.Sigma(3, 1e-2)
         for (i1, i2), i2Ti1_prior in i2Ti1_priors.items():
             w_i1ti2_prior_measurements.append(
-                gtsam.BinaryMeasurementPoint3(
+                BinaryMeasurementPoint3(
                     C(i2),
                     C(i1),
                     get_prior_in_world_frame(i2, i2Ti1_prior),
@@ -225,7 +201,6 @@
         Returns:
             Set of indices (i1, i2) which are inliers.
         """
-<<<<<<< HEAD
 
         # Sample directions for projection
         combined_measurements = list(w_i2Ui1_dict.values()) + list(w_i2Ui1_dict_tracks.values())
@@ -233,20 +208,13 @@
 
         # Convert to measurements - indexes to symbols.
         dummy_noise_model = gtsam.noiseModel.Isotropic.Sigma(3, 1e-2)  # MFAS does not use this.
-        w_i2Ui1_measurements = self._binary_measurements_from_dict(w_i2Ui1_dict, w_i2Ui1_dict_tracks, dummy_noise_model)
-
-        # compute outlier weights using MFAS
-=======
-        # Sample projection directions for 1DSfM.
-        projection_directions = self.__sample_projection_directions(w_i2Ui1_measurements)
+        w_i1Ui2_measurements = self._binary_measurements_from_dict(w_i2Ui1_dict, w_i2Ui1_dict_tracks, dummy_noise_model)
 
         # Compute outlier weights using MFAS.
-        outlier_weights: List[Dict[Tuple[int, int], float]] = []
->>>>>>> 63318b3c
         # TODO(ayush): parallelize this step.
         outlier_weights: List[Dict[Tuple[int, int], float]] = []
         for direction in projection_directions:
-            mfas_instance = MFAS(w_i2Ui1_measurements, direction)
+            mfas_instance = MFAS(w_i1Ui2_measurements, direction)
             outlier_weights.append(mfas_instance.computeOutlierWeights())
         logger.debug("Computed outlier weights using MFAS.")
 
@@ -254,26 +222,25 @@
         outlier_weights_sum: DefaultDict[Tuple[int, int], float] = defaultdict(float)
         inliers = set()
         for outlier_weight_dict in outlier_weights:
-            for w_i2Ui1 in w_i2Ui1_measurements:
-                i2, i1 = w_i2Ui1.key1(), w_i2Ui1.key2()
-                outlier_weights_sum[(i2, i1)] += outlier_weight_dict[(i2, i1)]
-        for (i2, i1) in outlier_weights_sum:
-            if outlier_weights_sum[(i2, i1)] / len(projection_directions) < OUTLIER_WEIGHT_THRESHOLD:
+            for w_i1Ui2 in w_i1Ui2_measurements:
+                i1, i2 = w_i1Ui2.key1(), w_i1Ui2.key2()
+                outlier_weights_sum[(i1, i2)] += outlier_weight_dict[(i1, i2)]
+        for (i1, i2), weight_sum in outlier_weights_sum.items():
+            if weight_sum / len(projection_directions) < OUTLIER_WEIGHT_THRESHOLD:
                 inliers.add((i1, i2))
 
-<<<<<<< HEAD
         # Filter outliers, index back from symbol to int.
         inlier_w_i2Ui1_dict = {}
         inlier_w_i2Ui1_dict_tracks = {}
         inlier_cameras: Set[int] = set()
         for (i1, i2) in w_i2Ui1_dict:
-            if (C(i1), C(i2)) in inlier_idxs:
+            if (C(i2), C(i1)) in inliers:  # there is a flip in indices from w_i2Ui1_dict to inliers.
                 inlier_w_i2Ui1_dict[(i1, i2)] = w_i2Ui1_dict[(i1, i2)]
                 inlier_cameras.add(i1)
                 inlier_cameras.add(i2)
 
         for (track_id, cam_id) in w_i2Ui1_dict_tracks:
-            if (L(track_id), C(cam_id)) in inlier_idxs and cam_id in inlier_cameras:
+            if (L(track_id), C(cam_id)) in inliers and cam_id in inlier_cameras:
                 inlier_w_i2Ui1_dict_tracks[(track_id, cam_id)] = w_i2Ui1_dict_tracks[(track_id, cam_id)]
 
         return inlier_w_i2Ui1_dict, inlier_w_i2Ui1_dict_tracks, inlier_cameras
@@ -292,13 +259,9 @@
             if wTi is not None:
                 initial.insertPoint3(C(i), wTi.value.translation())
         return initial
-=======
-        return inliers
->>>>>>> 63318b3c
 
     def _select_tracks_for_averaging(
         self,
-<<<<<<< HEAD
         tracks: List[SfmTrack2d],
         valid_cameras: Set[int],
         intrinsics: List[Optional[gtsfm_types.CALIBRATION_TYPE]],
@@ -350,22 +313,6 @@
             for j in range(track.number_measurements()):
                 measurement = track.measurement(j)
                 cam_idx = measurement.i
-=======
-        i2Ti1_priors: Dict[Tuple[int, int], PosePrior],
-        wRi_list: List[Optional[Rot3]],
-    ) -> BinaryMeasurementsPoint3:
-        """Converts the priors from relative Pose3 priors to relative Point3 priors in world frame.
-
-        Args:
-            i2Ti1_priors: Relative pose priors between cameras, could be a hard or soft prior.
-            wRi_list: Absolute rotation estimates from rotation averaging.
-
-        Returns:
-            BinaryMeasurementsPoint3 containing Point3 priors in world frame.
-        """
-        if len(i2Ti1_priors) == 0:
-            return gtsam.BinaryMeasurementsPoint3()
->>>>>>> 63318b3c
 
                 if intrinsics[cam_idx] is None or wRi_list[cam_idx] is None:
                     raise ValueError("Camera intrinsics or rotation cannot be None for input track measurements")
@@ -374,24 +321,8 @@
                 measurement_homog = Point3(measurement_xy[0], measurement_xy[1], 1.0)
                 w_cam_U_track = Unit3(wRi_list[cam_idx].rotate(Unit3(measurement_homog).point3()))
 
-<<<<<<< HEAD
                 landmark_directions[(track_id, cam_idx)] = w_cam_U_track  # w_i2Ui1 here
         return landmark_directions
-=======
-        for (i1, i2), i2Ti1_prior in i2Ti1_priors.items():
-            # TODO(akshay-krishnan): Use the translation covariance, transform to world frame.
-            # noise_model = gtsam.noiseModel.Gaussian.Covariance(i2Ti1_prior.covariance)
-            noise_model = gtsam.noiseModel.Isotropic.Sigma(3, 1e-2)
-            w_i2ti1_priors.append(
-                BinaryMeasurementPoint3(
-                    i2,
-                    i1,
-                    get_prior_in_world_frame(i2, i2Ti1_prior),
-                    noise_model,
-                )
-            )
-        return w_i2ti1_priors
->>>>>>> 63318b3c
 
     def __run_averaging(
         self,
@@ -399,7 +330,7 @@
         w_i2Ui1_dict: RelativeDirectionsDict,
         w_i2Ui1_dict_tracks: RelativeDirectionsDict,
         wRi_list,
-        relative_pose_priors,
+        i2Ti1_priors,
         absolute_pose_priors,
         scale_factor,
     ):
@@ -421,22 +352,22 @@
             huber_loss = gtsam.noiseModel.mEstimator.Huber.Create(HUBER_LOSS_K)
             noise_model = gtsam.noiseModel.Robust.Create(huber_loss, noise_model)
 
-        w_i2Ui1_measurements = self._binary_measurements_from_dict(w_i2Ui1_dict, w_i2Ui1_dict_tracks, noise_model)
-
-        # Run the optimizer
-        # TODO(akshay-krishnan): remove once latest gtsam pip wheels updated.
+        w_i1Ui2_measurements = self._binary_measurements_from_dict(w_i2Ui1_dict, w_i2Ui1_dict_tracks, noise_model)
+
+        # Run the optimizer.
         try:
             algorithm = TranslationRecovery()
-            if len(relative_pose_priors) > 0:
+            if len(i2Ti1_priors) > 0:
                 # scale is ignored here.
-                w_i2ti1_priors = self._binary_measurements_from_priors(relative_pose_priors, wRi_list)
+                w_i1ti2_priors = self._binary_measurements_from_priors(i2Ti1_priors, wRi_list)
                 wti_initial = self.__get_initial_values(absolute_pose_priors)
-                wti_values = algorithm.run(w_i2Ui1_measurements, 0.0, w_i2ti1_priors, wti_initial)
+                wti_values = algorithm.run(w_i1Ui2_measurements, 0.0, w_i1ti2_priors, wti_initial)
             else:
-                wti_values = algorithm.run(w_i2Ui1_measurements, scale_factor)
+                wti_values = algorithm.run(w_i1Ui2_measurements, scale_factor)
         except TypeError as e:
+            # TODO(akshay-krishnan): remove once latest gtsam pip wheels updated.
             logger.error("TypeError: {}".format(str(e)))
-            algorithm = TranslationRecovery(w_i2Ui1_measurements)
+            algorithm = TranslationRecovery(w_i1Ui2_measurements)
             wti_values = algorithm.run(scale_factor)
 
         # transforming the result to the list of Point3
@@ -476,7 +407,6 @@
                 or ill-constrained system).
             A GtsfmMetricsGroup of 1DSfM metrics.
         """
-<<<<<<< HEAD
         logger.info("Running translation averaging on {} unit translations".format(len(i2Ui1_dict)))
 
         w_i2Ui1_dict, valid_cameras = get_valid_measurements_in_world_frame(i2Ui1_dict, wRi_list)
@@ -487,49 +417,12 @@
                 w_i2Ui1_dict_tracks = {}
             elif len(intrinsics) != len(wRi_list):
                 raise ValueError("Number of intrinsics must match number of rotations")
-=======
-        logger.info("Running translation averaging on %d unit translations", len(i2Ui1_dict))
-        noise_model = gtsam.noiseModel.Isotropic.Sigma(NOISE_MODEL_DIMENSION, NOISE_MODEL_SIGMA)
-        if self._robust_measurement_noise:
-            huber_loss = gtsam.noiseModel.mEstimator.Huber.Create(HUBER_LOSS_K)
-            noise_model = gtsam.noiseModel.Robust.Create(huber_loss, noise_model)
-
-        w_i2Ui1_measurements = cast_to_measurements_variable_in_global_coordinate_frame(
-            i2Ui1_dict, wRi_list, noise_model
-        )
-        logger.debug("Created measurements in global frame.")
-        # Possibly perform (slow!) outlier rejection with Minimum Feedback Arc Set algorithm.
-        if self._reject_outliers:
-            inliers: Set[Tuple[int, int]] = self.__compute_inlier_mask(w_i2Ui1_measurements)
-    
-            w_i2Ui1_inlier_measurements = BinaryMeasurementsUnit3()
-            for idx in range(len(w_i2Ui1_measurements)):
-                # key1 is i2 and key2 is i1 above.
-                w_i2Ui1 = w_i2Ui1_measurements[idx]
-                i1 = w_i2Ui1.key2()
-                i2 = w_i2Ui1.key1()
-                if (i1, i2) in inliers:
-                    w_i2Ui1_inlier_measurements.append(w_i2Ui1)
-        else:
-            inliers = set(i2Ui1_dict.keys())
-
-        # Run the optimizer
-        # TODO(akshay-krishnan): remove once latest gtsam pip wheels updated.
-        try:
-            algorithm = TranslationRecovery()
-            w_i2ti1_priors = self._get_prior_measurements_in_world_frame(i2Ti1_priors, wRi_list)
-            wti_initial = self.__get_initial_values(absolute_pose_priors)
-            if len(w_i2ti1_priors) > 0:
-                # scale is ignored here.
-                wti_values = algorithm.run(w_i2Ui1_inlier_measurements, 0.0, w_i2ti1_priors, wti_initial)
->>>>>>> 63318b3c
             else:
                 selected_tracks = self._select_tracks_for_averaging(tracks_2d, valid_cameras, intrinsics)
                 w_i2Ui1_dict_tracks = self._get_landmark_directions(selected_tracks, intrinsics, wRi_list)
         else:
             w_i2Ui1_dict_tracks = {}
 
-<<<<<<< HEAD
         w_i2Ui1_dict_inliers, w_i2Ui1_dict_tracks_inliers, inlier_cameras = self.compute_inliers(
             w_i2Ui1_dict, w_i2Ui1_dict_tracks
         )
@@ -539,7 +432,7 @@
             w_i2Ui1_dict_inliers,
             w_i2Ui1_dict_tracks_inliers,
             wRi_list,
-            relative_pose_priors,
+            i2Ti1_priors,
             absolute_pose_priors,
             scale_factor,
         )
@@ -547,26 +440,16 @@
         # Compute the metrics.
         if gt_wTi_list is not None:
             ta_metrics = compute_metrics(set(w_i2Ui1_dict_inliers.keys()), i2Ui1_dict, wRi_list, wti_list, gt_wTi_list)
-=======
-        # Transform the result to a list of Point3.
-        wti_list = [
-            wti_values.atPoint3(i) if wRi_list[i] is not None and wti_values.exists(i) else None
-            for i in range(num_images)
-        ]
+        else:
+            ta_metrics = None
+
+        num_translations = sum([1 for wti in wti_list if wti is not None])
+        logger.info("Estimated %d translations out of %d images.", num_translations, num_images)
+
         # Combine estimated global rotations and global translations to Pose(3) objects.
         wTi_list = [
             Pose3(wRi, wti) if wRi is not None and wti is not None else None for wRi, wti in zip(wRi_list, wti_list)
         ]
-
-        # Compute the metrics.
-        if gt_wTi_list is not None:
-            ta_metrics = _compute_metrics(inliers, i2Ui1_dict, wRi_list, wti_list, gt_wTi_list)
->>>>>>> 63318b3c
-        else:
-            ta_metrics = None
-
-        num_translations = sum([1 for wti in wti_list if wti is not None])
-        logger.info("Estimated %d translations out of %d images.", num_translations, num_images)
         return wTi_list, ta_metrics
 
 
