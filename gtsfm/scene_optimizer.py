--- conflicted
+++ resolved
@@ -381,14 +381,13 @@
         num_valid_entries,
         num_entries,
     )
-
-<<<<<<< HEAD
+    
     logger.debug(
         "[Two view optimizer] [Summary] All correct correspondences: %d/%d",
         len(all_correct),
         num_entries,
     )
-=======
+    
     front_end_result_info = {
         "angular_err_threshold_deg": angular_err_threshold_deg,
         "Rotation success": {
@@ -408,5 +407,4 @@
         },
     }
     os.makedirs("result_metrics", exist_ok=True)
-    io_utils.save_json_file(os.path.join("result_metrics", "front_end.json"), front_end_result_info)
->>>>>>> 8a706ed4
+    io_utils.save_json_file(os.path.join("result_metrics", "front_end.json"), front_end_result_info)