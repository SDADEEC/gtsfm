--- conflicted
+++ resolved
@@ -17,12 +17,9 @@
     SEQUENTIAL: str = "sequential"
     RETRIEVAL: str = "retrieval"
     EXHAUSTIVE: str = "exhaustive"
-<<<<<<< HEAD
     SEQUENTIAL_WITH_RETRIEVAL: str = "sequential_with_retrieval"
-=======
     RIG_HILTI: str = "rig_hilti"
     SEQUENTIAL_HILTI: str = "sequential_hilti"
->>>>>>> 765a04a1
 
 
 class RetrieverBase:
