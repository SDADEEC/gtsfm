--- conflicted
+++ resolved
@@ -41,18 +41,20 @@
 
     This class refines global pose estimates and intrinsics of cameras, and also refines 3D point cloud structure given
     tracks from triangulation."""
-    output_reproj_error_thresh: float
-
-<<<<<<< HEAD
-    def __init__(self, shared_calib: bool = False, robust_measurement_noise: bool = False):
+
+    def __init__(
+        self, output_reproj_error_thresh: float, shared_calib: bool = False, robust_measurement_noise: bool = False
+    ):
         """Initializes the parameters for bundle adjustment module.
 
         Args:
+            output_reproj_error_thresh: the max reprojection error allowed in output.
             shared_calib (optional): Flag to enable shared calibration across all cameras. Defaults to False.
             robust_measurement_noise (optional): Flag to enable use of robust noise model for measurement noise.
                                                      Defaults to False.
             
         """
+        self._output_reproj_error_thresh = output_reproj_error_thresh
         self._shared_calib = shared_calib
         self._robust_measurement_noise = robust_measurement_noise
 
@@ -118,10 +120,7 @@
         # add initial value for 3d point
         initial_values.insert(P(track_idx), track.point3())
 
-    def run(self, initial_data: GtsfmData) -> SfmResult:
-=======
     def run(self, initial_data: GtsfmData) -> GtsfmData:
->>>>>>> d57f5191
         """Run the bundle adjustment by forming factor graph and optimizing using Levenberg–Marquardt optimization.
 
         Args:
@@ -177,18 +176,11 @@
         logger.info(f"final error: {final_error:.2f}")
 
         # construct the results
-<<<<<<< HEAD
         optimized_data = values_to_gtsfm_data(result_values, initial_data, self._shared_calib)
-        sfm_result = SfmResult(optimized_data, total_reproj_error=final_error)
-
-        return sfm_result
-=======
-        optimized_data = values_to_gtsfm_data(result_values, initial_data)
-        
+
         # filter the largest errors
-        filtered_result = optimized_data.filter_landmarks(self.output_reproj_error_thresh)
+        filtered_result = optimized_data.filter_landmarks(self._output_reproj_error_thresh)
         return filtered_result
->>>>>>> d57f5191
 
     def create_computation_graph(self, sfm_data_graph: Delayed) -> Delayed:
         """Create the computation graph for performing bundle adjustment.
