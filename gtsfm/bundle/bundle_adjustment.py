--- conflicted
+++ resolved
@@ -321,13 +321,9 @@
             GtsfmData aligned to GT (if provided), wrapped up using dask.delayed
             Metrics group for BA results, wrapped up using dask.delayed
         """
-<<<<<<< HEAD
-        optimized_sfm_data, filtered_sfm_data, _ = dask.delayed(self.run, nout=3)(sfm_data_graph)
-=======
-        optimized_sfm_data, filtered_sfm_data = dask.delayed(self.run, nout=2)(
+        optimized_sfm_data, filtered_sfm_data, _ = dask.delayed(self.run, nout=2)(
             sfm_data_graph, absolute_pose_priors, relative_pose_priors
         )
->>>>>>> 6d902992
         metrics_graph = dask.delayed(self.evaluate)(optimized_sfm_data, filtered_sfm_data, gt_cameras_graph)
         return filtered_sfm_data, metrics_graph
 
