"""Simple loader class that reads any of Carl Olsson's datasets from a folder on disk.

Authors: John Lambert
"""

import glob
import os
from pathlib import Path
from typing import Optional

import numpy as np
from gtsam import Cal3Bundler, Pose3, Rot3
from scipy.io import loadmat

import gtsfm.utils.io as io_utils
from gtsfm.common.image import Image
from gtsfm.loader.loader_base import LoaderBase


class OlssonLoader(LoaderBase):
    """Simple loader class that reads any of Carl Olsson's datasets from a folder on disk.

    Ref: http://www.maths.lth.se/matematiklth/personal/calle/dataset/dataset.html

    Folder layout structure:
    - RGB Images: images/
    - Intrinsics + Extrinsics data (optional): data.mat

    If explicit intrinsics are not provided, the exif data will be used.
    """

    def __init__(
        self,
        folder: str,
        image_extension: str = "jpg",
        use_gt_intrinsics: bool = True,
        use_gt_extrinsics: bool = True,
        max_frame_lookahead: int = 20,
<<<<<<< HEAD
=======
        max_resolution: int = 760,
>>>>>>> ab223a82
    ) -> None:
        """Initializes to load from a specified folder on disk.

        Args:
            folder: the base folder for a given scene
            image_extension: file extension for the image files. Defaults to 'jpg'.
            use_gt_intrinsics: whether to use ground truth intrinsics
            use_gt_extrinsics: whether to use ground truth extrinsics
            max_resolution: integer representing maximum length of image's short side, i.e.
               the smaller of the height/width of the image. e.g. for 1080p (1920 x 1080),
               max_resolution would be 1080. If the image resolution max(height, width) is
               greater than the max_resolution, it will be downsampled to match the max_resolution.
        """
        super().__init__(max_resolution)
        self._use_gt_intrinsics = use_gt_intrinsics
        self._use_gt_extrinsics = use_gt_extrinsics
        self._max_frame_lookahead = max_frame_lookahead

        # fetch all the file names in /images folder
        search_path = os.path.join(folder, "images", f"*.{image_extension}")

        self._image_paths = glob.glob(search_path)

        # sort the file names
        self._image_paths.sort()
        self._num_imgs = len(self._image_paths)
        
        if self._num_imgs == 0:
            raise RuntimeError(f"Loader could not find any images with the specified file extension in {folder}")

        cam_matrices_fpath = os.path.join(folder, "data.mat")
        if not Path(cam_matrices_fpath).exists():
            # not available, so no choice
            self._use_gt_intrinsics = False
            self._use_gt_extrinsics = False
            return

        # stores camera poses (extrinsics) and intrinsics as 3x4 projection matrices
        # 'P' array will have shape (1,num_imgs), and each element will be a (3,4) matrix
        data = loadmat(cam_matrices_fpath)

        # M = K [R | t]
        # in GTSAM notation, M = K @ cTw
        M_list = [data["P"][0][i] for i in range(self._num_imgs)]

        # first pose is identity, so K is immediate given
        self._K = M_list[0][:3, :3]
        Kinv = np.linalg.inv(self._K)

        # decode camera poses as:
        #    K^{-1} @ M = cTw
<<<<<<< HEAD
        iTw_list = [Kinv @ M_list[i] for i in range(self._num_imgs)]
        self._wTi_list = [Pose3(Rot3(iTw[:3, :3]), iTw[:, 3]).inverse() for iTw in iTw_list]
=======
        iTw_list = [ Kinv @ M_list[i] for i in range(self._num_imgs)]
        self._wTi_list = [Pose3(Rot3(iTw[:3,:3]), iTw[:,3]).inverse() for iTw in iTw_list ]
>>>>>>> ab223a82

    def __len__(self) -> int:
        """The number of images in the dataset.

        Returns:
            the number of images.
        """
        return self._num_imgs

    def get_image_full_res(self, index: int) -> Image:
        """Get the image at the given index, at full resolution.

        Args:
            index: the index to fetch.

        Raises:
            IndexError: if an out-of-bounds image index is requested.

        Returns:
            Image: the image at the query index.
        """

        if index < 0 or index >= len(self):
            raise IndexError("Image index is invalid")

        return io_utils.load_image(self._image_paths[index])

<<<<<<< HEAD
    def get_camera_intrinsics(self, index: int) -> Cal3Bundler:
        """Get the camera intrinsics at the given index.
=======
    def get_camera_intrinsics_full_res(self, index: int) -> Optional[Cal3Bundler]:
        """Get the camera intrinsics at the given index, valid for a full-resolution image.
>>>>>>> ab223a82

        Args:
            the index to fetch.

        Returns:
            intrinsics for the given camera.
        """
        if not self._use_gt_intrinsics:
            # get intrinsics from exif
            intrinsics = io_utils.load_image(self._image_paths[index]).get_intrinsics_from_exif()

        else:
            intrinsics = Cal3Bundler(
                fx=min(self._K[0, 0], self._K[1, 1]), k1=0, k2=0, u0=self._K[0, 2], v0=self._K[1, 2],
            )
        return intrinsics

    def get_camera_pose(self, index: int) -> Optional[Pose3]:
        """Get the camera pose (in world coordinates) at the given index.

        Args:
            index: the index to fetch.

        Returns:
            the camera pose w_T_index.
        """
        if not self._use_gt_extrinsics:
            return None

        wTi = self._wTi_list[index]
        return wTi

    def is_valid_pair(self, idx1: int, idx2: int) -> bool:
        """Checks if (idx1, idx2) is a valid pair. idx1 < idx2 is required.

        Args:
            idx1: first index of the pair.
            idx2: second index of the pair.

        Returns:
            validation result.
        """
        return super().is_valid_pair(idx1, idx2) and abs(idx1 - idx2) <= self._max_frame_lookahead
<|MERGE_RESOLUTION|>--- conflicted
+++ resolved
@@ -36,10 +36,7 @@
         use_gt_intrinsics: bool = True,
         use_gt_extrinsics: bool = True,
         max_frame_lookahead: int = 20,
-<<<<<<< HEAD
-=======
         max_resolution: int = 760,
->>>>>>> ab223a82
     ) -> None:
         """Initializes to load from a specified folder on disk.
 
@@ -66,7 +63,7 @@
         # sort the file names
         self._image_paths.sort()
         self._num_imgs = len(self._image_paths)
-        
+
         if self._num_imgs == 0:
             raise RuntimeError(f"Loader could not find any images with the specified file extension in {folder}")
 
@@ -91,13 +88,8 @@
 
         # decode camera poses as:
         #    K^{-1} @ M = cTw
-<<<<<<< HEAD
         iTw_list = [Kinv @ M_list[i] for i in range(self._num_imgs)]
         self._wTi_list = [Pose3(Rot3(iTw[:3, :3]), iTw[:, 3]).inverse() for iTw in iTw_list]
-=======
-        iTw_list = [ Kinv @ M_list[i] for i in range(self._num_imgs)]
-        self._wTi_list = [Pose3(Rot3(iTw[:3,:3]), iTw[:,3]).inverse() for iTw in iTw_list ]
->>>>>>> ab223a82
 
     def __len__(self) -> int:
         """The number of images in the dataset.
@@ -125,13 +117,8 @@
 
         return io_utils.load_image(self._image_paths[index])
 
-<<<<<<< HEAD
-    def get_camera_intrinsics(self, index: int) -> Cal3Bundler:
-        """Get the camera intrinsics at the given index.
-=======
     def get_camera_intrinsics_full_res(self, index: int) -> Optional[Cal3Bundler]:
         """Get the camera intrinsics at the given index, valid for a full-resolution image.
->>>>>>> ab223a82
 
         Args:
             the index to fetch.
@@ -145,7 +132,11 @@
 
         else:
             intrinsics = Cal3Bundler(
-                fx=min(self._K[0, 0], self._K[1, 1]), k1=0, k2=0, u0=self._K[0, 2], v0=self._K[1, 2],
+                fx=min(self._K[0, 0], self._K[1, 1]),
+                k1=0,
+                k2=0,
+                u0=self._K[0, 2],
+                v0=self._K[1, 2],
             )
         return intrinsics
 
@@ -174,4 +165,4 @@
         Returns:
             validation result.
         """
-        return super().is_valid_pair(idx1, idx2) and abs(idx1 - idx2) <= self._max_frame_lookahead
+        return super().is_valid_pair(idx1, idx2) and abs(idx1 - idx2) <= self._max_frame_lookahead