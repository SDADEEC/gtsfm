--- conflicted
+++ resolved
@@ -45,16 +45,10 @@
 LIDAR_CONSTRAINTS_RELATIVE_PATH = "lidar/constraints.txt"
 IMAGES_FOLDER = "images"
 
-<<<<<<< HEAD
-=======
-INTRA_RIG_VALID_PAIRS = {(0, 1), (0, 3), (1, 4)}
-INTER_RIG_VALID_PAIRS = {(0, 0), (0, 1), (0, 3), (1, 0), (1, 1), (1, 4), (2, 2), (3, 0), (3, 3), (4, 1), (4, 4)}
-
 HARD_RELATIVE_POSE_PRIOR_SIGMA = np.ones((6,)) * 1e-3  # CAM_IMU_POSE_PRIOR_SIGMA in BA should have similar value
 SOFT_RELATIVE_POSE_PRIOR_SIGMA = np.ones((6,)) * 3e-2
 SOFT_ABSOLUTE_POSE_PRIOR_SIGMA = np.ones((6,)) * 3e-2
 
->>>>>>> 39577190
 
 class HiltiLoader(LoaderBase):
     def __init__(
@@ -246,30 +240,23 @@
         return None
 
     def get_relative_pose_prior(self, i1: int, i2: int) -> Optional[PosePrior]:
-<<<<<<< HEAD
+        """Creates prior on relative pose i2Ti1.
+
+        If the images are on the same rig, then creates a hard pose prior between the two images, to be used by the
+        two-view estimator. If they are not, we create a soft pose prior derived from the absolute poses (w_T_imu)
+        passed in the constructor.
+
+        Args:
+            i1: index of first image.
+            i2: index of second image.
+
+        Returns:
+            Pose prior, if it exists.
+        """
         rig_idx_for_i1: int = self.rig_from_image(i1)
         rig_idx_for_i2: int = self.rig_from_image(i2)
         cam_idx_for_i1: int = self.camera_from_image(i1)
         cam_idx_for_i2: int = self.camera_from_image(i2)
-=======
-        """Creates prior on relative pose i2Ti1.
-
-        If the images are on the same rig, then creates a hard pose prior between the two images, to be used by the
-        two-view estimator. If they are not, we create a soft pose prior derived from the absolute poses (w_T_imu)
-        passed in the constructor.
-
-        Args:
-            i1: index of first image.
-            i2: index of second image.
-
-        Returns:
-            Pose prior, if it exists.
-        """
-        rig_idx_for_i1: int = self.map_image_idx_to_rig(i1)
-        rig_idx_for_i2: int = self.map_image_idx_to_rig(i2)
-        cam_idx_for_i1: int = self.map_index_to_camera(i1)
-        cam_idx_for_i2: int = self.map_index_to_camera(i2)
->>>>>>> 39577190
 
         if rig_idx_for_i1 == rig_idx_for_i2:
             i1_T_imu: Pose3 = self._cam_T_imu_poses[cam_idx_for_i1]
