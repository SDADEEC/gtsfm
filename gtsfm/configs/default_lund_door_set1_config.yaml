SceneOptimizer:
  _target_: gtsfm.scene_optimizer.SceneOptimizer
<<<<<<< HEAD
  save_bal_files: False
=======
  save_gtsfm_data: True
>>>>>>> e9654aed
  save_viz: True
  pose_angular_error_thresh: 10 # degrees

  feature_extractor:
    _target_: gtsfm.feature_extractor.FeatureExtractor
    detector_descriptor:
      _target_: gtsfm.frontend.detector_descriptor.sift.SIFTDetectorDescriptor


  two_view_estimator:
    _target_: gtsfm.two_view_estimator.TwoViewEstimator
    corr_metric_dist_threshold: 0.1
    matcher:
      _target_: gtsfm.frontend.matcher.twoway_matcher.TwoWayMatcher

    verifier:
      _target_: gtsfm.frontend.verifier.degensac.Degensac
    

  multiview_optimizer:
    _target_: gtsfm.multi_view_optimizer.MultiViewOptimizer
    rot_avg_module:
      _target_: gtsfm.averaging.rotation.shonan.ShonanRotationAveraging

    trans_avg_module:
      _target_: gtsfm.averaging.translation.averaging_1dsfm.TranslationAveraging1DSFM

    data_association_module:
      _target_: gtsfm.data_association.data_assoc.DataAssociation
      reproj_error_thresh: 5
      min_track_len: 3
      mode:
        _target_: gtsfm.data_association.data_assoc.TriangulationParam
        value: 2 #0 # corresponds to NO_RANSAC
      num_ransac_hypotheses: 20<|MERGE_RESOLUTION|>--- conflicted
+++ resolved
@@ -1,10 +1,6 @@
 SceneOptimizer:
   _target_: gtsfm.scene_optimizer.SceneOptimizer
-<<<<<<< HEAD
-  save_bal_files: False
-=======
   save_gtsfm_data: True
->>>>>>> e9654aed
   save_viz: True
   pose_angular_error_thresh: 10 # degrees
 
